// Copyright (c) HashiCorp, Inc.
// SPDX-License-Identifier: MPL-2.0

package tfe

import (
	"context"
	"fmt"
	"net/url"
	"time"
)

// Compile-time proof of interface implementation.
var _ OAuthClients = (*oAuthClients)(nil)

// OAuthClients describes all the OAuth client related methods that the
// Terraform Enterprise API supports.
//
// TFE API docs:
// https://developer.hashicorp.com/terraform/cloud-docs/api-docs/oauth-clients
type OAuthClients interface {
	// List all the OAuth clients for a given organization.
	List(ctx context.Context, organization string, options *OAuthClientListOptions) (*OAuthClientList, error)

	// Create an OAuth client to connect an organization and a VCS provider.
	Create(ctx context.Context, organization string, options OAuthClientCreateOptions) (*OAuthClient, error)

	// Read an OAuth client by its ID.
	Read(ctx context.Context, oAuthClientID string) (*OAuthClient, error)

	// ReadWithOptions reads an oauth client by its ID using the options supplied.
	ReadWithOptions(ctx context.Context, oAuthClientID string, options *OAuthClientReadOptions) (*OAuthClient, error)

	// Update an existing OAuth client by its ID.
	Update(ctx context.Context, oAuthClientID string, options OAuthClientUpdateOptions) (*OAuthClient, error)

	// Delete an OAuth client by its ID.
	Delete(ctx context.Context, oAuthClientID string) error

	// AddProjects add projects to an oauth client.
	AddProjects(ctx context.Context, oAuthClientID string, options OAuthClientAddProjectsOptions) error

	// RemoveProjects remove projects from an oauth client.
	RemoveProjects(ctx context.Context, oAuthClientID string, options OAuthClientRemoveProjectsOptions) error
}

// oAuthClients implements OAuthClients.
type oAuthClients struct {
	client *Client
}

// ServiceProviderType represents a VCS type.
type ServiceProviderType string

// List of available VCS types.
const (
	ServiceProviderAzureDevOpsServer   ServiceProviderType = "ado_server"
	ServiceProviderAzureDevOpsServices ServiceProviderType = "ado_services"
	ServiceProviderBitbucketDataCenter ServiceProviderType = "bitbucket_data_center"
	ServiceProviderBitbucket           ServiceProviderType = "bitbucket_hosted"
	// Bitbucket Server v5.4.0 and above
	ServiceProviderBitbucketServer ServiceProviderType = "bitbucket_server"
	// Bitbucket Server v5.3.0 and below
	ServiceProviderBitbucketServerLegacy ServiceProviderType = "bitbucket_server_legacy"
	ServiceProviderGithub                ServiceProviderType = "github"
	ServiceProviderGithubEE              ServiceProviderType = "github_enterprise"
	ServiceProviderGitlab                ServiceProviderType = "gitlab_hosted"
	ServiceProviderGitlabCE              ServiceProviderType = "gitlab_community_edition"
	ServiceProviderGitlabEE              ServiceProviderType = "gitlab_enterprise_edition"
)

// OAuthClientList represents a list of OAuth clients.
type OAuthClientList struct {
	*Pagination
	Items []*OAuthClient
}

// OAuthClient represents a connection between an organization and a VCS
// provider.
type OAuthClient struct {
	ID                  string              `jsonapi:"primary,oauth-clients"`
	APIURL              string              `jsonapi:"attr,api-url"`
	CallbackURL         string              `jsonapi:"attr,callback-url"`
	ConnectPath         string              `jsonapi:"attr,connect-path"`
	CreatedAt           time.Time           `jsonapi:"attr,created-at,iso8601"`
	HTTPURL             string              `jsonapi:"attr,http-url"`
	Key                 string              `jsonapi:"attr,key"`
	RSAPublicKey        string              `jsonapi:"attr,rsa-public-key"`
	Name                *string             `jsonapi:"attr,name"`
	Secret              string              `jsonapi:"attr,secret"`
	ServiceProvider     ServiceProviderType `jsonapi:"attr,service-provider"`
	ServiceProviderName string              `jsonapi:"attr,service-provider-display-name"`
<<<<<<< HEAD
	OrganizationScoped  bool                `jsonapi:"attr,organization-scoped"`
=======
	// **Note: This field is still in BETA and subject to change.**
	OrganizationScoped *bool `jsonapi:"attr,organization-scoped"`
>>>>>>> 85eac5ee

	// Relations
	Organization *Organization `jsonapi:"relation,organization"`
	OAuthTokens  []*OAuthToken `jsonapi:"relation,oauth-tokens"`
	AgentPool    *AgentPool    `jsonapi:"relation,agent-pool"`
	// The projects to which the oauth client applies.
	Projects []*Project `jsonapi:"relation,projects"`
}

// A list of relations to include
type OAuthClientIncludeOpt string

const (
	OauthClientOauthTokens OAuthClientIncludeOpt = "oauth_tokens"
	OauthClientProjects    OAuthClientIncludeOpt = "projects"
)

// OAuthClientListOptions represents the options for listing
// OAuth clients.
type OAuthClientListOptions struct {
	ListOptions

	Include []OAuthClientIncludeOpt `url:"include,omitempty"`
}

// OAuthClientReadOptions are read options.
// For a full list of relations, please see:
// https://developer.hashicorp.com/terraform/cloud-docs/api-docs/oauth-clients#relationships
type OAuthClientReadOptions struct {
	// Optional: A list of relations to include. See available resources
	// https://developer.hashicorp.com/terraform/cloud-docs/api-docs/oauth-clients#available-related-resources
	Include []OAuthClientIncludeOpt `url:"include,omitempty"`
}

// OAuthClientCreateOptions represents the options for creating an OAuth client.
type OAuthClientCreateOptions struct {
	// Type is a public field utilized by JSON:API to
	// set the resource type via the field tag.
	// It is not a user-defined value and does not need to be set.
	// https://jsonapi.org/format/#crud-creating
	Type string `jsonapi:"primary,oauth-clients"`

	// A display name for the OAuth Client.
	Name *string `jsonapi:"attr,name"`

	// Required: The base URL of your VCS provider's API.
	APIURL *string `jsonapi:"attr,api-url"`

	// Required: The homepage of your VCS provider.
	HTTPURL *string `jsonapi:"attr,http-url"`

	// Optional: The OAuth Client key.
	Key *string `jsonapi:"attr,key,omitempty"`

	// Optional: The token string you were given by your VCS provider.
	OAuthToken *string `jsonapi:"attr,oauth-token-string,omitempty"`

	// Optional: The initial list of projects for which the oauth client should be associated with.
	Projects []*Project `jsonapi:"relation,projects,omitempty"`

	// Optional: Private key associated with this vcs provider - only available for ado_server
	PrivateKey *string `jsonapi:"attr,private-key,omitempty"`

	// Optional: Secret key associated with this vcs provider - only available for ado_server
	Secret *string `jsonapi:"attr,secret,omitempty"`

	// Optional: RSAPublicKey the text of the SSH public key associated with your
	// BitBucket Data Center Application Link.
	RSAPublicKey *string `jsonapi:"attr,rsa-public-key,omitempty"`

	// Required: The VCS provider being connected with.
	ServiceProvider *ServiceProviderType `jsonapi:"attr,service-provider"`

	// Optional: AgentPool to associate the VCS Provider with, for PrivateVCS support
	AgentPool *AgentPool `jsonapi:"relation,agent-pool,omitempty"`

	// Optional: Whether the OAuthClient is available to all workspaces in the organization.
	// True if the oauth client is organization scoped, false otherwise.
	OrganizationScoped *bool `jsonapi:"attr,organization-scoped,omitempty"`
}

// OAuthClientUpdateOptions represents the options for updating an OAuth client.
type OAuthClientUpdateOptions struct {
	// Type is a public field utilized by JSON:API to
	// set the resource type via the field tag.
	// It is not a user-defined value and does not need to be set.
	// https://jsonapi.org/format/#crud-creating
	Type string `jsonapi:"primary,oauth-clients"`

	// Optional: A display name for the OAuth Client.
	Name *string `jsonapi:"attr,name,omitempty"`

	// Optional: The OAuth Client key.
	Key *string `jsonapi:"attr,key,omitempty"`

	// Optional: Secret key associated with this vcs provider - only available for ado_server
	Secret *string `jsonapi:"attr,secret,omitempty"`

	// Optional: RSAPublicKey the text of the SSH public key associated with your BitBucket
	// Server Application Link.
	RSAPublicKey *string `jsonapi:"attr,rsa-public-key,omitempty"`

	// Optional: The token string you were given by your VCS provider.
	OAuthToken *string `jsonapi:"attr,oauth-token-string,omitempty"`

	// Optional: Whether the OAuthClient is available to all workspaces in the organization.
	// True if the oauth client is organization scoped, false otherwise.
	OrganizationScoped *bool `jsonapi:"attr,organization-scoped,omitempty"`
}

// OAuthClientAddProjectsOptions represents the options for adding projects
// to an oauth client.
type OAuthClientAddProjectsOptions struct {
	// The projects to add to an oauth client.
	Projects []*Project
}

// OAuthClientRemoveProjectsOptions represents the options for removing
// projects from an oauth client.
type OAuthClientRemoveProjectsOptions struct {
	// The projects to remove from an oauth client.
	Projects []*Project
}

// List all the OAuth clients for a given organization.
func (s *oAuthClients) List(ctx context.Context, organization string, options *OAuthClientListOptions) (*OAuthClientList, error) {
	if !validStringID(&organization) {
		return nil, ErrInvalidOrg
	}
	if err := options.valid(); err != nil {
		return nil, err
	}

	u := fmt.Sprintf("organizations/%s/oauth-clients", url.QueryEscape(organization))
	req, err := s.client.NewRequest("GET", u, options)
	if err != nil {
		return nil, err
	}

	ocl := &OAuthClientList{}
	err = req.Do(ctx, ocl)
	if err != nil {
		return nil, err
	}

	return ocl, nil
}

// Create an OAuth client to connect an organization and a VCS provider.
func (s *oAuthClients) Create(ctx context.Context, organization string, options OAuthClientCreateOptions) (*OAuthClient, error) {
	if !validStringID(&organization) {
		return nil, ErrInvalidOrg
	}
	if err := options.valid(); err != nil {
		return nil, err
	}

	u := fmt.Sprintf("organizations/%s/oauth-clients", url.QueryEscape(organization))
	req, err := s.client.NewRequest("POST", u, &options)
	if err != nil {
		return nil, err
	}

	oc := &OAuthClient{}
	err = req.Do(ctx, oc)
	if err != nil {
		return nil, err
	}

	return oc, nil
}

// Read an OAuth client by its ID.
func (s *oAuthClients) Read(ctx context.Context, oAuthClientID string) (*OAuthClient, error) {
	return s.ReadWithOptions(ctx, oAuthClientID, nil)
}

func (s *oAuthClients) ReadWithOptions(ctx context.Context, oAuthClientID string, options *OAuthClientReadOptions) (*OAuthClient, error) {
	if !validStringID(&oAuthClientID) {
		return nil, ErrInvalidOauthClientID
	}
	if err := options.valid(); err != nil {
		return nil, err
	}

	u := fmt.Sprintf("oauth-clients/%s", url.QueryEscape(oAuthClientID))
	req, err := s.client.NewRequest("GET", u, options)
	if err != nil {
		return nil, err
	}

	oc := &OAuthClient{}
	err = req.Do(ctx, oc)
	if err != nil {
		return nil, err
	}

	return oc, err
}

// Update an OAuth client by its ID.
func (s *oAuthClients) Update(ctx context.Context, oAuthClientID string, options OAuthClientUpdateOptions) (*OAuthClient, error) {
	if !validStringID(&oAuthClientID) {
		return nil, ErrInvalidOauthClientID
	}

	u := fmt.Sprintf("oauth-clients/%s", url.QueryEscape(oAuthClientID))
	req, err := s.client.NewRequest("PATCH", u, &options)
	if err != nil {
		return nil, err
	}

	oc := &OAuthClient{}
	err = req.Do(ctx, oc)
	if err != nil {
		return nil, err
	}

	return oc, err
}

// Delete an OAuth client by its ID.
func (s *oAuthClients) Delete(ctx context.Context, oAuthClientID string) error {
	if !validStringID(&oAuthClientID) {
		return ErrInvalidOauthClientID
	}

	u := fmt.Sprintf("oauth-clients/%s", url.QueryEscape(oAuthClientID))
	req, err := s.client.NewRequest("DELETE", u, nil)
	if err != nil {
		return err
	}

	return req.Do(ctx, nil)
}

func (o OAuthClientCreateOptions) valid() error {
	if !validString(o.APIURL) {
		return ErrRequiredAPIURL
	}
	if !validString(o.HTTPURL) {
		return ErrRequiredHTTPURL
	}
	if o.ServiceProvider == nil {
		return ErrRequiredServiceProvider
	}
	if !validString(o.OAuthToken) &&
		*o.ServiceProvider != *ServiceProvider(ServiceProviderBitbucketServer) &&
		*o.ServiceProvider != *ServiceProvider(ServiceProviderBitbucketDataCenter) {
		return ErrRequiredOauthToken
	}
	if validString(o.PrivateKey) && *o.ServiceProvider != *ServiceProvider(ServiceProviderAzureDevOpsServer) {
		return ErrUnsupportedPrivateKey
	}
	return nil
}

func (o *OAuthClientListOptions) valid() error {
	return nil
}

// AddProjects adds projects to a given oauth client.
func (s *oAuthClients) AddProjects(ctx context.Context, oAuthClientID string, options OAuthClientAddProjectsOptions) error {
	if !validStringID(&oAuthClientID) {
		return ErrInvalidOauthClientID
	}
	if err := options.valid(); err != nil {
		return err
	}

	u := fmt.Sprintf("oauth-clients/%s/relationships/projects", url.QueryEscape(oAuthClientID))
	req, err := s.client.NewRequest("POST", u, options.Projects)
	if err != nil {
		return err
	}

	return req.Do(ctx, nil)
}

// RemoveProjects removes projects from an oauth client.
func (s *oAuthClients) RemoveProjects(ctx context.Context, oAuthClientID string, options OAuthClientRemoveProjectsOptions) error {
	if !validStringID(&oAuthClientID) {
		return ErrInvalidOauthClientID
	}
	if err := options.valid(); err != nil {
		return err
	}

	u := fmt.Sprintf("oauth-clients/%s/relationships/projects", url.QueryEscape(oAuthClientID))
	req, err := s.client.NewRequest("DELETE", u, options.Projects)
	if err != nil {
		return err
	}

	return req.Do(ctx, nil)
}

func (o OAuthClientAddProjectsOptions) valid() error {
	if o.Projects == nil {
		return ErrRequiredProject
	}
	if len(o.Projects) == 0 {
		return ErrProjectMinLimit
	}
	return nil
}

func (o OAuthClientRemoveProjectsOptions) valid() error {
	if o.Projects == nil {
		return ErrRequiredProject
	}
	if len(o.Projects) == 0 {
		return ErrProjectMinLimit
	}
	return nil
}

func (o *OAuthClientReadOptions) valid() error {
	return nil
}<|MERGE_RESOLUTION|>--- conflicted
+++ resolved
@@ -90,12 +90,7 @@
 	Secret              string              `jsonapi:"attr,secret"`
 	ServiceProvider     ServiceProviderType `jsonapi:"attr,service-provider"`
 	ServiceProviderName string              `jsonapi:"attr,service-provider-display-name"`
-<<<<<<< HEAD
-	OrganizationScoped  bool                `jsonapi:"attr,organization-scoped"`
-=======
-	// **Note: This field is still in BETA and subject to change.**
-	OrganizationScoped *bool `jsonapi:"attr,organization-scoped"`
->>>>>>> 85eac5ee
+	OrganizationScoped  *bool               `jsonapi:"attr,organization-scoped"`
 
 	// Relations
 	Organization *Organization `jsonapi:"relation,organization"`
