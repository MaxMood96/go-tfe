--- conflicted
+++ resolved
@@ -3,11 +3,8 @@
 ## Enhancements
 
 * Adds `DefaultProject` to `OrganizationUpdateOptions` to support updating an organization's default project. This provides BETA support, which is EXPERIMENTAL, SUBJECT TO CHANGE, and may not be available to all users, by @mkam [#1056](https://github.com/hashicorp/go-tfe/pull/1056)
-<<<<<<< HEAD
+* Adds `ReadTerraformRegistryModule` to support reading a registry module from Terraform Registry's proxied endpoints by @paladin-devops [#1057](https://github.com/hashicorp/go-tfe/pull/1057) 
 * Adds a new method `ListForOrganization` to list Runs in an organization by @arybolovlev [#1059](https://github.com/hashicorp/go-tfe/pull/1059)
-=======
-* Adds `ReadTerraformRegistryModule` to support reading a registry module from Terraform Registry's proxied endpoints by @paladin-devops [#1057](https://github.com/hashicorp/go-tfe/pull/1057) 
->>>>>>> fdaf8eca
 
 ## Bug fixes
 
