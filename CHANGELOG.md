# Unreleased

# v1.73.0

## Enhancements

* Add support for team notification configurations @notchairmk [#1016](https://github.com/hashicorp/go-tfe/pull/1016)

## Bug Fixes

<<<<<<< HEAD
* Fixes a bug in BETA support for Linux arm64 agents, which is EXPERIMENTAL, SUBJECT TO CHANGE, and may not be available to all users @natalie-todd [#1022](https://github.com/hashicorp/go-tfe/pull/1022)
=======
* Update dependency `github.com/hashicorp/go-slug` `v0.16.0` => `v0.16.3` to integrate latest changes.
>>>>>>> a17a8674

# v1.72.0

## Enhancements

* Add support for project level auto destroy settings @simonxmh [#1011](https://github.com/hashicorp/go-tfe/pull/1011)
* Add BETA support for Linux arm64 agents, which is EXPERIMENTAL, SUBJECT TO CHANGE, and may not be available to all users @natalie-todd [#1022](https://github.com/hashicorp/go-tfe/pull/1022)
* Adds support to delete all tag bindings on either a project or workspace by @sebasslash [#1023](https://github.com/hashicorp/go-tfe/pull/1023)

# v1.71.0

## Enhancements

* Add support for listing effective tag bindings for a workspace or project by @brandonc [#996](https://github.com/hashicorp/go-tfe/pull/996)
* Add support for listing no-code modules by @paladin-devops [#1003](https://github.com/hashicorp/go-tfe/pull/1003)

# v1.70.0

## Enhancements

* Actually adds support for adding/updating key/value tags, which was not unintentionally removed from the last release by @brandonc [#987](https://github.com/hashicorp/go-tfe/pull/987)

# v1.69.0

## Enhancements

* Adds BETA support for a variable set `Parent` relation, which is EXPERIMENTAL, SUBJECT TO CHANGE, and may not be available to all users by @jbonhag [#992](https://github.com/hashicorp/go-tfe/pull/992)
* Add support for adding/updating key/value tags by @brandonc [#991](https://github.com/hashicorp/go-tfe/pull/991)
* Add support for reading a registry module by its unique identifier by @dsa0x [#988](https://github.com/hashicorp/go-tfe/pull/988)
* Add support for enabling Stacks on an organization by @brandonc [#987](https://github.com/hashicorp/go-tfe/pull/987)
* Add support for filtering by key/value tags by @brandonc [#987](https://github.com/hashicorp/go-tfe/pull/987)
* Adds `SpeculativePlanManagementEnabled` field to `Organization` by @lilincmu [#983](https://github.com/hashicorp/go-tfe/pull/983)

# v1.68.0

## Enhancements

* Add support for reading a no-code module's variables by @paladin-devops [#979](https://github.com/hashicorp/go-tfe/pull/979)
* Add Waypoint entitlements (the `waypoint-actions` and `waypoint-templates-and-addons` attributes) to `Entitlements` by @ignatius-j [#984](https://github.com/hashicorp/go-tfe/pull/984)

# v1.67.1

## Bug Fixes

* Fixes a bug in `NewRequest` that did not allow query parameters to be specified in the first parameter, which broke several methods: `RegistryModules ReadVersion`, `VariableSets UpdateWorkspaces`, and `Workspaces Readme` by @brandonc [#982](https://github.com/hashicorp/go-tfe/pull/982)

# v1.67.0

## Enhancements

* `Workspaces`: The `Unlock` method now returns a `ErrWorkspaceLockedStateVersionStillPending` error if the latest state version upload is still pending within the platform. This is a retryable error. by @brandonc [#978](https://github.com/hashicorp/go-tfe/pull/978)

# v1.66.0

## Enhancements

* Adds `billable-rum-count` attribute to `StateVersion` by @shoekstra [#974](https://github.com/hashicorp/go-tfe/pull/974)

## Bug Fixes

* Fixed the incorrect error "workspace already unlocked" being returned when attempting to unlock a workspace that was locked by a Team or different User @ctrombley / @lucasmelin [#975](https://github.com/hashicorp/go-tfe/pull/975)

# v1.65.0

## Enhancements

* Adds support for deleting `Stacks` that still have deployments through `ForceDelete` by @hashimoon [#969](https://github.com/hashicorp/go-tfe/pull/969)

## Bug Fixes

* Fixed `RegistryNoCodeModules` method `UpgradeWorkspace` to return a `WorkspaceUpgrade` type. This resulted in a BREAKING CHANGE, yet the previous type was not properly decoded nor reflective of the actual API result by @paladin-devops [#955](https://github.com/hashicorp/go-tfe/pull/955)

# v1.64.2

## Enhancements

* Adds support for including no-code permissions to the `OrganizationPermissions` struct [#967](https://github.com/hashicorp/go-tfe/pull/967)

# v1.64.1

## Bug Fixes

* Fixes BETA feature regression in `Stacks` associated with decoding `StackVCSRepo` data by @brandonc [#964](https://github.com/hashicorp/go-tfe/pull/964)

# v1.64.0

* Adds support for creating different organization token types by @glennsarti [#943](https://github.com/hashicorp/go-tfe/pull/943)
* Adds more BETA support for `Stacks` resources, which is is EXPERIMENTAL, SUBJECT TO CHANGE, and may not be available to all users by @DanielMSchmidt [#963](https://github.com/hashicorp/go-tfe/pull/963)

# v1.63.0

## Enhancements

* Adds more BETA support for `Stacks` resources, which is is EXPERIMENTAL, SUBJECT TO CHANGE, and may not be available to all users by @brandonc [#957](https://github.com/hashicorp/go-tfe/pull/957) and @DanielMSchmidt [#960](https://github.com/hashicorp/go-tfe/pull/960)

# v1.62.0

## Bug Fixes

* Fixed `RegistryNoCodeModules` methods `CreateWorkspace` and `UpdateWorkspace` to return a `Workspace` type. This resulted in a BREAKING CHANGE, yet the previous type was not properly decoded nor reflective of the actual API result by @paladin-devops [#954](https://github.com/hashicorp/go-tfe/pull/954)

## Enhancements

* Adds `AllowMemberTokenManagement` permission to `Team` by @juliannatetreault [#922](https://github.com/hashicorp/go-tfe/pull/922)

# v1.61.0

## Enhancements

* Adds support for creating no-code workspaces by @paladin-devops [#927](https://github.com/hashicorp/go-tfe/pull/927)
* Adds support for upgrading no-code workspaces by @paladin-devops [#935](https://github.com/hashicorp/go-tfe/pull/935)

# v1.60.0

## Enhancements

* Adds more BETA support for `Stacks` resources, which is EXPERIMENTAL, SUBJECT TO CHANGE, and may not be available to all users by @brandonc. [#934](https://github.com/hashicorp/go-tfe/pull/934)

# v1.59.0

## Features

* Adds support for the Run Tasks Integration API by @karvounis-form3 [#929](https://github.com/hashicorp/go-tfe/pull/929)

# v1.58.0

## Enhancements

* Adds BETA support for `Stacks` resources, which is EXPERIMENTAL, SUBJECT TO CHANGE, and may not be available to all users by @brandonc. [#920](https://github.com/hashicorp/go-tfe/pull/920)

# v1.57.0

## Enhancements

* Adds the `IsUnified` field to `Project`, `Organization` and `Team` by @roncodingenthusiast [#915](https://github.com/hashicorp/go-tfe/pull/915)
* Adds Workspace auto-destroy notification types to `NotificationTriggerType` by @notchairmk [#918](https://github.com/hashicorp/go-tfe/pull/918)
* Adds `CreatedAfter` and `CreatedBefore` Date Time filters to `AdminRunsListOptions` by @maed223 [#916](https://github.com/hashicorp/go-tfe/pull/916)

# v1.56.0

## Enhancements
* Adds `ManageAgentPools` permission to team `OrganizationAccess` by @emlanctot [#901](https://github.com/hashicorp/go-tfe/pull/901)

# v1.55.0

## Enhancements
* Adds the `CurrentRunStatus` filter to allow filtering workspaces by their current run status by @arybolovlev [#899](https://github.com/hashicorp/go-tfe/pull/899)

# v1.54.0

## Enhancements
* Adds the `AutoDestroyActivityDuration` field to `Workspace` by @notchairmk [#902](https://github.com/hashicorp/go-tfe/pull/902)

## Deprecations
* The `IsSiteAdmin` field on User has been deprecated. Use the `IsAdmin` field instead [#900](https://github.com/hashicorp/go-tfe/pull/900)

# v1.53.0

## Enhancements
* Adds `ManageTeams`, `ManageOrganizationAccess`, and `AccessSecretTeams` permissions to team `OrganizationAccess` by @juliannatetreault [#874](https://github.com/hashicorp/go-tfe/pull/874)
* Mocks are now generated using the go.uber.org/mock package [#897](https://github.com/hashicorp/go-tfe/pull/897)

# v1.52.0

## Enhancements
* Add `EnforcementLevel` to `Policy` create and update options. This will replace the deprecated `[]Enforce` method for specifying enforcement level. @JarrettSpiker [#895](https://github.com/hashicorp/go-tfe/pull/895)

## Deprecations
* The `Enforce` fields on `Policy`, `PolicyCreateOptions`, and `PolicyUpdateOptions` have been deprecated. Use the `EnforcementLevel` instead. @JarrettSpiker [#895](https://github.com/hashicorp/go-tfe/pull/895)

# v1.51.0

## Enhancements
* Adds `Teams` field to `OrganizationMembershipCreateOptions` to allow users to be added to teams at the same time they are invited to an organization. by @JarrettSpiker [#886](https://github.com/hashicorp/go-tfe/pull/886)
* `IsCloud()` returns true when TFP-AppName is "HCP Terraform" by @sebasslash [#891](https://github.com/hashicorp/go-tfe/pull/891)
* `OrganizationScoped` attribute for `OAuthClient` is now generally available by @netramali [#873](https://github.com/hashicorp/go-tfe/pull/873)

# v1.50.0

## Enhancements
* Adds Bitbucket Data Center as a new `ServiceProviderType` and ensures similar validation as Bitbucket Server by @zainq11 [#879](https://github.com/hashicorp/go-tfe/pull/879)
* Add `GlobalRunTasks` field to `Entitlements`. by @glennsarti [#865](https://github.com/hashicorp/go-tfe/pull/865)
* Add `Global` field to `RunTask`. by @glennsarti [#865](https://github.com/hashicorp/go-tfe/pull/865)
* Add `Stages` field to `WorkspaceRunTask`. by @glennsarti [#865](https://github.com/hashicorp/go-tfe/pull/865)
* Changing BETA `OrganizationScoped` attribute of `OAuthClient` to be a pointer for bug fix by @netramali [884](https://github.com/hashicorp/go-tfe/pull/884)
* Adds `Query` parameter to `VariableSetListOptions` to allow searching variable sets by name, by @JarrettSpiker[#877](https://github.com/hashicorp/go-tfe/pull/877)

## Deprecations
* The `Stage` field has been deprecated on `WorkspaceRunTask`. Instead, use `Stages`. by @glennsarti [#865](https://github.com/hashicorp/go-tfe/pull/865)

# v1.49.0

## Enhancements
* Adds `post_apply` to list of possible `stages` for Run Tasks by @glennsarti [#878](https://github.com/hashicorp/go-tfe/pull/878)

# v1.48.0

## Features
* For Terraform Enterprise users who have data retention policies defined on Organizations or Workspaces: A new DataRetentionPolicyChoice relation has been added to reflect that [data retention policies are polymorphic](https://developer.hashicorp.com/terraform/enterprise/api-docs/data-retention-policies#data-retention-policy-types). Organizations and workspaces may be related to a `DataRetentionPolicyDeleteOlder` or `DataRetentionPolicyDontDelete` record through the `DataRetentionPolicyChoice` struct. Data retention policies can be read using `ReadDataRetentionPolicyChoice`, and set or updated (including changing their type) using `SetDataRetentionPolicyDeleteOlder` or `SetDataRetentionPolicyDontDelete` by  @JarrettSpiker [#652](https://github.com/hashicorp/go-tfe/pull/844)

## Deprecations
* The `DataRetentionPolicy` type, and the `DataRetentionPolicy` relationship on `Organization` and `Workspace`s have been deprecated. The `DataRetentionPolicy` type is equivalent to the new `DataRetentionPolicyDeleteOlder`. The Data retention policy relationships on `Organization` and `Workspace`s are now [polymorphic](https://developer.hashicorp.com/terraform/enterprise/api-docs/data-retention-policies#data-retention-policy-types), and are represented by the `DataRetentionPolicyChoice` relationship. The existing `DataRetentionPolicy` relationship will continue to be populated when reading an `Organization` or `Workspace`, but it may be removed in a future release. @JarrettSpiker [#652](https://github.com/hashicorp/go-tfe/pull/844)
* The `SetDataRetentionPolicy` function on `Organizations` and `Workspaces` is now deprecated in favour of `SetDataRetentionPolicyDeleteOlder` or `SetDataRetentionPolicyDontDelete`. `SetDataRetentionPolicy` will only update the data retention policy when communicating with TFE versions v202311 and v202312. @JarrettSpiker [#652](https://github.com/hashicorp/go-tfe/pull/844)
* The `ReadDataRetentionPolicy` function on `Organizations` and `Workspaces` is now deprecated in favour of `ReadDataRetentionPolicyChoice`. `ReadDataRetentionPolicyChoice` may return the different multiple data retention policy types added in TFE 202401-1. `SetDataRetentionPolicy` will only update the data retention policy when communicating with TFE versions v202311 and v202312. @JarrettSpiker [#652](https://github.com/hashicorp/go-tfe/pull/844)

## Enhancements
* Adds `Variables` relationship field to `Workspace` by @arybolovlev [#872](https://github.com/hashicorp/go-tfe/pull/872)

# v1.47.1

## Bug fixes
* Change the error message for `ErrWorkspaceStillProcessing` to be the same error message returned by the API by @uturunku1 [#864](https://github.com/hashicorp/go-tfe/pull/864)

# v1.47.0

## Enhancements
* Adds BETA `description` attribute to `Project` by @netramali [#861](https://github.com/hashicorp/go-tfe/pull/861)
* Adds `Read` method to `TestVariables` by @aaabdelgany [#851](https://github.com/hashicorp/go-tfe/pull/851)

# v1.46.0

## Enhancements
* Adds `Query` field to `Project` and `Team` list options, to allow projects and teams to be searched by name by @JarrettSpiker [#849](https://github.com/hashicorp/go-tfe/pull/849)
* Adds `AgenPool` relation to `OAuthClient` create options to support for Private VCS by enabling creation of OAuth Client when AgentPoolID is set (as an optional param) @roleesinhaHC [#841](https://github.com/hashicorp/go-tfe/pull/841)
* Add `Sort` field to workspace list options @Maed223 [#859](https://github.com/hashicorp/go-tfe/pull/859)

# v1.45.0

## Enhancements
* Updates go-tfe client to export the instance name using `AppName()` @sebasslash [#848](https://github.com/hashicorp/go-tfe/pull/848)
* Add `DeleteByName` API endpoint to `RegistryModule` @laurenolivia [#847](https://github.com/hashicorp/go-tfe/pull/847)
* Update deprecated `RegistryModule` endpoints `DeleteProvider` and `DeleteVersion` with new API calls @laurenolivia [#847](https://github.com/hashicorp/go-tfe/pull/847)

# v1.44.0

## Enhancements
* Updates `Workspaces` to include an `AutoDestroyAt` attribute on create and update by @notchairmk and @ctrombley [#786](https://github.com/hashicorp/go-tfe/pull/786)
* Adds `AgentsEnabled` and `PolicyToolVersion` attributes to `PolicySet` by @mrinalirao [#752](https://github.com/hashicorp/go-tfe/pull/752)

# v1.43.0

## Features
* Adds `AggregatedCommitStatusEnabled` field to `Organization` by @mjyocca [#829](https://github.com/hashicorp/go-tfe/pull/829)

## Enhancements
* Adds `GlobalProviderSharing` field to `AdminOrganization` by @alex-ikse [#837](https://github.com/hashicorp/go-tfe/pull/837)

# v1.42.0

## Deprecations
* The `Sourceable` field has been deprecated on `RunTrigger`. Instead, use `SourceableChoice` to locate the non-empty field representing the actual sourceable value by @brandonc [#816](https://github.com/hashicorp/go-tfe/pull/816)

## Features
* Added `AdminOPAVersion` and `AdminSentinelVersion` Terraform Enterprise admin endpoints by @mrinalirao [#758](https://github.com/hashicorp/go-tfe/pull/758)

## Enhancements
* Adds `LockedBy` relationship field to `Workspace` by @brandonc [#816](https://github.com/hashicorp/go-tfe/pull/816)
* Adds `CreatedBy` relationship field to `TeamToken`, `UserToken`, and `OrganizationToken` by @brandonc [#816](https://github.com/hashicorp/go-tfe/pull/816)
* Added `Sentinel` field to `PolicyResult` by @stefan-kiss. [Issue#790](https://github.com/hashicorp/go-tfe/issues/790)

# v1.41.0

## Enhancements

* Allow managing workspace and organization data retention policies by @mwudka [#801](https://github.com/hashicorp/go-tfe/pull/817)

# v1.40.0

## Bug Fixes
* Removed unused field `AgentPoolID` from the Workspace model. (Callers should be using the `AgentPool` relation instead) by @brandonc [#815](https://github.com/hashicorp/go-tfe/pull/815)

## Enhancements
* Add organization scope field for oauth clients by @Netra2104 [#812](https://github.com/hashicorp/go-tfe/pull/812)
* Added BETA support for including `projects` relationship to oauth_client on create by @Netra2104 [#806](https://github.com/hashicorp/go-tfe/pull/806)
* Added BETA method `AddProjects` and `RemoveProjects` for attaching/detaching oauth_client to projects by Netra2104 [#806](https://github.com/hashicorp/go-tfe/pull/806)
* Adds a missing interface `WorkspaceResources` and the `List` method by @stefan-kiss [Issue#754](https://github.com/hashicorp/go-tfe/issues/754)

# v1.39.2

## Bug Fixes
* Fixes a dependency build failure for 32 bit linux architectures by @brandonc [#814](https://github.com/hashicorp/go-tfe/pull/814)

# v1.39.1

## Bug Fixes
* Fixes an issue where the request body is not preserved during certain retry scenarios by @sebasslash [#813](https://github.com/hashicorp/go-tfe/pull/813)

# v1.39.0

## Features
* New WorkspaceSettingOverwritesOptions field for allowing workspaces to defer some settings to a default from their organization or project by @SwiftEngineer [#762](https://github.com/hashicorp/go-tfe/pull/762)
* Added support for setting a default execution mode and agent pool at the organization level by @SwiftEngineer [#762](https://github.com/hashicorp/go-tfe/pull/762)
* Added validation when configuring registry module publishing by @hashimoon [#804](https://github.com/hashicorp/go-tfe/pull/804)
* Removed BETA labels for StateVersion Upload method, ConfigurationVersion `provisional` field, and `save-plan` runs by @brandonc [#800](https://github.com/hashicorp/go-tfe/pull/800)
* Allow soft deleting, restoring, and permanently deleting StateVersion and ConfigurationVersion backing data by @mwudka [#801](https://github.com/hashicorp/go-tfe/pull/801)
* Added the `AutoApplyRunTrigger` attribute to Workspaces by @nfagerlund [#798](https://github.com/hashicorp/go-tfe/pull/798)
* Removed BETA labels for `priority` attribute in variable sets by @Netra2104 [#796](https://github.com/hashicorp/go-tfe/pull/796)

# v1.38.0

## Features
* Added BETA support for including `priority` attribute to variable_set on create and update by @Netra2104 [#778](https://github.com/hashicorp/go-tfe/pull/778)

# v1.37.0

## Features
* Add the tags attribute to VCSRepo to be used with registry modules by @hashimoon [#793](https://github.com/hashicorp/go-tfe/pull/793)

# v1.36.0

## Features
* Added BETA support for private module registry test variables by @aaabdelgany [#787](https://github.com/hashicorp/go-tfe/pull/787)

## Bug Fixes
* Fix incorrect attribute type for `RegistryModule.VCSRepo.Tags` by @hashimoon [#789](https://github.com/hashicorp/go-tfe/pull/789)
* Fix nil dereference panic within `StateVersions` `upload` after not handling certain state version create errors by @brandonc [#792](https://github.com/hashicorp/go-tfe/pull/792)

# v1.35.0

## Features
* Added BETA support for private module registry tests by @hashimoon [#781](https://github.com/hashicorp/go-tfe/pull/781)

## Enhancements
* Removed beta flags for `PolicySetProjects` and `PolicySetWorkspaceExclusions` by @Netra2104 [#770](https://github.com/hashicorp/go-tfe/pull/770)

# v1.34.0

## Features
* Added support for the new Terraform Test Runs API by @liamcervante [#755](https://github.com/hashicorp/go-tfe/pull/755)

## Bug Fixes
* "project" was being rejected as an invalid `Include` option when listing workspaces by @brandonc [#765](https://github.com/hashicorp/go-tfe/pull/765)


# v1.33.0

## Enhancements
* Removed beta tags for TeamProjectAccess by @rberecka [#756](https://github.com/hashicorp/go-tfe/pull/756)
* Added BETA support for including `workspaceExclusions` relationship to policy_set on create by @Netra2104 [#757](https://github.com/hashicorp/go-tfe/pull/757)
* Added BETA method `AddWorkspaceExclusions` and `RemoveWorkspaceExclusions` for attaching/detaching workspace-exclusions to a policy-set by @hs26gill [#761](https://github.com/hashicorp/go-tfe/pull/761)

# v1.32.1

## Dependency Update
* Updated go-slug dependency to v0.12.1

# v1.32.0

## Enhancements
* Added BETA support for adding and updating custom permissions to `TeamProjectAccesses`. A `TeamProjectAccessType` of `"custom"` can set various permissions applied at
the project level to the project itself (`TeamProjectAccessProjectPermissionsOptions`) and all of the workspaces in a project (`TeamProjectAccessWorkspacePermissionsOptions`) by @rberecka [#745](https://github.com/hashicorp/go-tfe/pull/745)
* Added BETA field `Provisional` to `ConfigurationVersions` by @brandonc [#746](https://github.com/hashicorp/go-tfe/pull/746)


# v1.31.0

## Enhancements
* Added BETA support for including `projects` relationship and `projects-count` attribute to policy_set on create by @hs26gill [#737](https://github.com/hashicorp/go-tfe/pull/737)
* Added BETA method `AddProjects` and `RemoveProjects` for attaching/detaching policy set to projects by @Netra2104 [#735](https://github.com/hashicorp/go-tfe/pull/735)

# v1.30.0

## Enhancements
* Adds `SignatureSigningMethod` and `SignatureDigestMethod` fields in `AdminSAMLSetting` struct by @karvounis-form3 [#731](https://github.com/hashicorp/go-tfe/pull/731)
* Adds `Certificate`, `PrivateKey`, `TeamManagementEnabled`, `AuthnRequestsSigned`, `WantAssertionsSigned`, `SignatureSigningMethod`, `SignatureDigestMethod` fields in `AdminSAMLSettingsUpdateOptions` struct by @karvounis-form3 [#731](https://github.com/hashicorp/go-tfe/pull/731)

# v1.29.0

## Enhancements
* Adds `RunPreApplyCompleted` run status by @uk1288 [#727](https://github.com/hashicorp/go-tfe/pull/727)
* Added BETA support for saved plan runs, by @nfagerlund [#724](https://github.com/hashicorp/go-tfe/pull/724)
    * New `SavePlan` fields in `Run` and `RunCreateOptions`
    * New `RunPlannedAndSaved` `RunStatus` value
    * New `PlannedAndSavedAt` field in `RunStatusTimestamps`
    * New `RunOperationSavePlan` constant for run list filters

# v1.28.0

## Enhancements
* Update `Workspaces` to include associated `project` resource by @glennsarti [#714](https://github.com/hashicorp/go-tfe/pull/714)
* Adds BETA method `Upload` method to `StateVersions` and support for pending state versions by @brandonc [#717](https://github.com/hashicorp/go-tfe/pull/717)
* Adds support for the query parameter `q` to search `Organization Tags` by name by @sharathrnair87 [#720](https://github.com/hashicorp/go-tfe/pull/720)
* Added ContextWithResponseHeaderHook support to `IPRanges` by @brandonc [#717](https://github.com/hashicorp/go-tfe/pull/717)

## Bug Fixes
* `ConfigurationVersions`, `PolicySetVersions`, and `RegistryModules` `Upload` methods were sending API credentials to the specified upload URL, which was unnecessary by @brandonc [#717](https://github.com/hashicorp/go-tfe/pull/717)

# v1.27.0

## Enhancements
* Adds `RunPreApplyRunning` and `RunQueuingApply` run statuses by @uk1288 [#712](https://github.com/hashicorp/go-tfe/pull/712)

## Bug Fixes
* AgentPool `Update` is not able to remove all allowed workspaces from an agent pool. That operation is now handled by a separate `UpdateAllowedWorkspaces` method using `AgentPoolAllowedWorkspacesUpdateOptions` by @hs26gill [#701](https://github.com/hashicorp/go-tfe/pull/701)

# v1.26.0

## Enhancements

* Adds BETA fields `ResourceImports` count to both `Plan` and `Apply` types as well as `AllowConfigGeneration` to the `Run` struct type. These fields are not generally available and are subject to change in a future release.

# v1.25.1

## Bug Fixes
* Workspace safe delete conflict error when workspace is locked has been restored
to the original message using the error `ErrWorkspaceLockedCannotDelete` instead of
`ErrWorkspaceLocked`

# v1.25.0

## Enhancements
* Workspace safe delete 409 conflict errors associated with resources still being managed or being processed (indicating that you should try again later) are now the named errors  `ErrWorkspaceStillProcessing` and `ErrWorkspaceNotSafeToDelete` by @brandonc [#703](https://github.com/hashicorp/go-tfe/pull/703)

# v1.24.0

## Enhancements
* Adds support for a new variable field `version-id` by @arybolovlev [#697](https://github.com/hashicorp/go-tfe/pull/697)
* Adds `ExpiredAt` field to `OrganizationToken`, `TeamToken`, and `UserToken`. This enhancement will be available in TFE release, v202305-1. @JuliannaTetreault [#672](https://github.com/hashicorp/go-tfe/pull/672)
* Adds `ContextWithResponseHeaderHook` context for use with the ClientRequest Do method that allows callers to define a callback which receives raw http Response headers.  @apparentlymart [#689](https://github.com/hashicorp/go-tfe/pull/689)


# v1.23.0

## Features
* `ApplyToProjects` and `RemoveFromProjects` to `VariableSets` endpoints now generally available.
* `ListForProject` to `VariableSets` endpoints now generally available.

## Enhancements
* Adds `OrganizationScoped` and `AllowedWorkspaces` fields for creating workspace scoped agent pools and adds `AllowedWorkspacesName` for filtering agents pools associated with a given workspace by @hs26gill [#682](https://github.com/hashicorp/go-tfe/pull/682/files)

## Bug Fixes


# v1.22.0

## Beta API Changes
* The beta `no_code` field in `RegistryModuleCreateOptions` has been changed from `bool` to `*bool` and will be removed in a future version because a new, preferred method for managing no-code registry modules has been added in this release.

## Features
* Add beta endpoints `Create`, `Read`, `Update`, and `Delete` to manage no-code provisioning for a `RegistryModule`. This allows users to enable no-code provisioning for a registry module, and to configure the provisioning settings for that module version. This also allows users to disable no-code provisioning for a module version. @dsa0x [#669](https://github.com/hashicorp/go-tfe/pull/669)

# v1.21.0

## Features
* Add beta endpoints `ApplyToProjects`  and `RemoveFromProjects` to `VariableSets`.  Applying a variable set to a project will apply that variable set to all current and future workspaces in that project.
* Add beta endpoint `ListForProject` to `VariableSets` to list all variable sets applied to a project.
* Add endpoint `RunEvents` which lists events for a specific run by @glennsarti [#680](https://github.com/hashicorp/go-tfe/pull/680)

## Bug Fixes
* `VariableSets.Read` did not honor the Include values due to a syntax error in the struct tag of `VariableSetReadOptions` by @sgap [#678](https://github.com/hashicorp/go-tfe/pull/678)

## Enhancements
* Adds `ProjectID` filter to allow filtering of workspaces of a given project in an organization by @hs26gill [#671](https://github.com/hashicorp/go-tfe/pull/671)
* Adds `Name` filter to allow filtering of projects by @hs26gill [#668](https://github.com/hashicorp/go-tfe/pull/668/files)
* Adds `ManageMembership` permission to team `OrganizationAccess` by @JarrettSpiker [#652](https://github.com/hashicorp/go-tfe/pull/652)
* Adds `RotateKey` and `TrimKey` Admin endpoints by @mpminardi [#666](https://github.com/hashicorp/go-tfe/pull/666)
* Adds `Permissions` to `User` by @jeevanragula [#674](https://github.com/hashicorp/go-tfe/pull/674)
* Adds `IsEnterprise` and `IsCloud` boolean methods to the client by @sebasslash [#675](https://github.com/hashicorp/go-tfe/pull/675)

# v1.20.0

## Enhancements
* Update team project access to include additional project roles by @joekarl [#642](https://github.com/hashicorp/go-tfe/pull/642)

# v1.19.0

## Enhancements
* Removed Beta tags from `Project` features by @hs26gill [#637](https://github.com/hashicorp/go-tfe/pull/637)
* Add `Filter` and `Sort` fields to `AdminWorkspaceListOptions` to allow filtering and sorting of workspaces by @laurenolivia [#641](https://github.com/hashicorp/go-tfe/pull/641)
* Add support for `List` and `Read` Github app installation APIs by @roleesinhaHC [#655](https://github.com/hashicorp/go-tfe/pull/655)
* Add `GHAInstallationID` field to `VCSRepoOptions` and `VCSRepo` structs by @roleesinhaHC [#655](https://github.com/hashicorp/go-tfe/pull/655)

# v1.18.0

## Enhancements
* Adds `BaseURL` and `BaseRegistryURL` methods to `Client` to expose its configuration by @brandonc [#638](https://github.com/hashicorp/go-tfe/pull/638)
* Adds `ReadWorkspaces` and `ReadProjects` permissions to `Organizations` by @JuliannaTetreault [#614](https://github.com/hashicorp/go-tfe/pull/614)

# v1.17.0

## Enhancements
* Add Beta endpoint `TeamProjectAccesses` to manage Project Access for Teams by @hs26gill [#599](https://github.com/hashicorp/go-tfe/pull/599)
* Updates api doc links from terraform.io to developer.hashicorp domain by @uk1288 [#629](https://github.com/hashicorp/go-tfe/pull/629)
* Adds `UploadTarGzip()` method to `RegistryModules` and `ConfigurationVersions` interface by @sebasslash [#623](https://github.com/hashicorp/go-tfe/pull/623)
* Adds `ManageProjects` field to `OrganizationAccess` struct by @hs26gill [#633](https://github.com/hashicorp/go-tfe/pull/633)
* Adds agent-count to `AgentPools` endpoint. @evilensky [#611](https://github.com/hashicorp/go-tfe/pull/611)
* Adds `Links` to `Workspace`, (currently contains "self" and "self-html" paths) @brandonc [#622](https://github.com/hashicorp/go-tfe/pull/622)

# v1.16.0

## Bug Fixes

* Project names were being incorrectly validated as ID's @brandonc [#608](https://github.com/hashicorp/go-tfe/pull/608)

## Enhancements
* Adds `List()` method to `GPGKeys` interface by @sebasslash [#602](https://github.com/hashicorp/go-tfe/pull/602)
* Adds `ProviderBinaryUploaded` field to `RegistryPlatforms` struct by @sebasslash [#602](https://github.com/hashicorp/go-tfe/pull/602)

# v1.15.0

## Enhancements

* Add Beta `Projects` endpoint. The API is in not yet available to all users @hs26gill [#564](https://github.com/hashicorp/go-tfe/pull/564)

# v1.14.0

## Enhancements

* Adds Beta parameter `Overridable` for OPA `policy set` update API (`PolicySetUpdateOptions`) @mrinalirao [#594](https://github.com/hashicorp/go-tfe/pull/594)
* Adds new task stage status values representing `canceled`, `errored`, `unreachable` @mrinalirao [#594](https://github.com/hashicorp/go-tfe/pull/594)

# v1.13.0

## Bug Fixes

* Fixes `AuditTrail` pagination parameters (`CurrentPage`, `PreviousPage`, `NextPage`, `TotalPages`, `TotalCount`), which were not deserialized after reading from the List endpoint by @brandonc [#586](https://github.com/hashicorp/go-tfe/pull/586)

## Enhancements

* Add OPA support to the Policy Set APIs by @mrinalirao [#575](https://github.com/hashicorp/go-tfe/pull/575)
* Add OPA support to the Policy APIs by @mrinalirao [#579](https://github.com/hashicorp/go-tfe/pull/579)
* Add support for enabling no-code provisioning in an existing or new `RegistryModule` by @miguelhrocha [#562](https://github.com/hashicorp/go-tfe/pull/562)
* Add Policy Evaluation and Policy Set Outcome APIs by @mrinalirao [#583](https://github.com/hashicorp/go-tfe/pull/583)
* Add OPA support to Task Stage APIs by @mrinalirao [#584](https://github.com/hashicorp/go-tfe/pull/584)

# v1.12.0

## Enhancements

* Add `search[wildcard-name]` to `WorkspaceListOptions` by @laurenolivia [#569](https://github.com/hashicorp/go-tfe/pull/569)
* Add `NotificationTriggerAssessmentCheckFailed` notification trigger type by @rexredinger [#549](https://github.com/hashicorp/go-tfe/pull/549)
* Add `RemoteTFEVersion()` to the `Client` interface, which exposes the `X-TFE-Version` header set by a remote TFE instance by @sebasslash [#563](https://github.com/hashicorp/go-tfe/pull/563)
* Validate the module version as a version instead of an ID [#409](https://github.com/hashicorp/go-tfe/pull/409)
* Add `AllowForceDeleteWorkspaces` setting to `Organizations` by @JarrettSpiker [#539](https://github.com/hashicorp/go-tfe/pull/539)
* Add `SafeDelete` and `SafeDeleteID` APIs to `Workspaces` by @JarrettSpiker [#539](https://github.com/hashicorp/go-tfe/pull/539)
* Add `ForceExecute()` to `Runs` to allow force executing a run by @annawinkler [#570](https://github.com/hashicorp/go-tfe/pull/570)
* Pre-plan and Pre-Apply Run Tasks are now generally available (beta comments removed) by @glennsarti [#555](https://github.com/hashicorp/go-tfe/pull/555)

# v1.11.0

## Enhancements

* Add `Query` and `Status` fields to `OrganizationMembershipListOptions` to allow filtering memberships by status or username by @sebasslash [#550](https://github.com/hashicorp/go-tfe/pull/550)
* Add `ListForWorkspace` method to `VariableSets` interface to enable fetching variable sets associated with a workspace by @tstapler [#552](https://github.com/hashicorp/go-tfe/pull/552)
* Add `NotificationTriggerAssessmentDrifted` and `NotificationTriggerAssessmentFailed` notification trigger types by @lawliet89 [#542](https://github.com/hashicorp/go-tfe/pull/542)

## Bug Fixes
* Fix marshalling of run variables in `RunCreateOptions`. The `Variables` field type in `Run` struct has changed from `[]*RunVariable` to `[]*RunVariableAttr` by @Uk1288 [#531](https://github.com/hashicorp/go-tfe/pull/531)

# v1.10.0

## Enhancements

* Add `Query` param field to `OrganizationListOptions` to allow searching based on name or email by @laurenolivia [#529](https://github.com/hashicorp/go-tfe/pull/529)
* Add optional `AssessmentsEnforced` to organizations and `AssessmentsEnabled` to workspaces for managing the workspace and organization health assessment (drift detection) setting by @rexredinger [#462](https://github.com/hashicorp/go-tfe/pull/462)

## Bug Fixes
* Fixes null value returned in variable set relationship in `VariableSetVariable` by @sebasslash [#521](https://github.com/hashicorp/go-tfe/pull/521)

# v1.9.0

## Enhancements
* `RunListOptions` is generally available, and rename field (Name -> User) by @mjyocca [#472](https://github.com/hashicorp/go-tfe/pull/472)
* [Beta] Adds optional `JsonState` field to `StateVersionCreateOptions` by @megan07 [#514](https://github.com/hashicorp/go-tfe/pull/514)

## Bug Fixes
* Fixed invalid memory address error when using `TaskResults` field by @glennsarti [#517](https://github.com/hashicorp/go-tfe/pull/517)

# v1.8.0

## Enhancements

* Adds support for reading and listing Agents by @laurenolivia [#456](https://github.com/hashicorp/go-tfe/pull/456)
* It was previously logged that we added an `Include` param field to `PolicySetListOptions` to allow policy list to include related resource data such as workspaces, policies, newest_version, or current_version by @Uk1288 [#497](https://github.com/hashicorp/go-tfe/pull/497) in 1.7.0, but this was a mistake and the field is added in v1.8.0

# v1.7.0

## Enhancements

* Adds new run creation attributes: `allow-empty-apply`, `terraform-version`, `plan-only` by @sebasslash [#482](https://github.com/hashicorp/go-tfe/pull/447)
* Adds additional Task Stage and Run Statuses for Pre-plan run tasks by @glennsarti [#469](https://github.com/hashicorp/go-tfe/pull/469)
* Adds `stage` field to the create and update methods for Workspace Run Tasks by @glennsarti [#469](https://github.com/hashicorp/go-tfe/pull/469)
* Adds `ResourcesProcessed`, `StateVersion`, `TerraformVersion`, `Modules`, `Providers`, and `Resources` fields to the State Version struct by @laurenolivia [#484](https://github.com/hashicorp/go-tfe/pull/484)
* Add `Include` param field to `PolicySetListOptions` to allow policy list to include related resource data such as workspaces, policies, newest_version, or current_version by @Uk1288 [#497](https://github.com/hashicorp/go-tfe/pull/497)
* Allow FileTriggersEnabled to be set to false when Git tags are present by @mjyocca @hashimoon  [#468] (https://github.com/hashicorp/go-tfe/pull/468)

# v1.6.0

## Enhancements
* Remove beta messaging for Run Tasks by @glennsarti [#447](https://github.com/hashicorp/go-tfe/pull/447)
* Adds `Description` field to the `RunTask` object by @glennsarti [#447](https://github.com/hashicorp/go-tfe/pull/447)
* Add `Name` field to `OAuthClient` by @barrettclark [#466](https://github.com/hashicorp/go-tfe/pull/466)
* Add support for creating both public and private `RegistryModule` with no VCS connection by @Uk1288 [#460](https://github.com/hashicorp/go-tfe/pull/460)
* Add `ConfigurationSourceAdo` configuration source option by @mjyocca [#467](https://github.com/hashicorp/go-tfe/pull/467)
* [beta] state version outputs may now include a detailed-type attribute in a future API release by @brandonc [#479](https://github.com/hashicorp/go-tfe/pull/429)

# v1.5.0

## Enhancements
* [beta] Add support for triggering Workspace runs through matching Git tags [#434](https://github.com/hashicorp/go-tfe/pull/434)
* Add `Query` param field to `AgentPoolListOptions` to allow searching based on agent pool name, by @JarrettSpiker [#417](https://github.com/hashicorp/go-tfe/pull/417)
* Add organization scope and allowed workspaces field for scope agents by @Netra2104 [#453](https://github.com/hashicorp/go-tfe/pull/453)
* Adds `Namespace` and `RegistryName` fields to `RegistryModuleID` to allow reading of Public Registry Modules by @Uk1288 [#464](https://github.com/hashicorp/go-tfe/pull/464)

## Bug fixes
* Fixed JSON mapping for Configuration Versions failing to properly set the `speculative` property [#459](https://github.com/hashicorp/go-tfe/pull/459)

# v1.4.0

## Enhancements
* Adds `RetryServerErrors` field to the `Config` object by @sebasslash [#439](https://github.com/hashicorp/go-tfe/pull/439)
* Adds support for the GPG Keys API by @sebasslash [#429](https://github.com/hashicorp/go-tfe/pull/429)
* Adds support for new `WorkspaceLimit` Admin setting for organizations [#425](https://github.com/hashicorp/go-tfe/pull/425)
* Adds support for new `ExcludeTags` workspace list filter field by @Uk1288 [#438](https://github.com/hashicorp/go-tfe/pull/438)
* [beta] Adds additional filter fields to `RunListOptions` by @mjyocca [#424](https://github.com/hashicorp/go-tfe/pull/424)
* [beta] Renames the optional StateVersion field `ExtState` to `JSONStateOutputs` and changes the purpose and type by @annawinkler [#444](https://github.com/hashicorp/go-tfe/pull/444) and @brandoncroft [#452](https://github.com/hashicorp/go-tfe/pull/452)

# v1.3.0

## Enhancements
* Adds support for Microsoft Teams notification configuration by @JarrettSpiker [#398](https://github.com/hashicorp/go-tfe/pull/389)
* Add support for Audit Trail API by @sebasslash [#407](https://github.com/hashicorp/go-tfe/pull/407)
* Adds Private Registry Provider, Provider Version, and Provider Platform APIs support by @joekarl and @annawinkler [#313](https://github.com/hashicorp/go-tfe/pull/313)
* Adds List Registry Modules endpoint by @chroju [#385](https://github.com/hashicorp/go-tfe/pull/385)
* Adds `WebhookURL` field to `VCSRepo` struct by @kgns [#413](https://github.com/hashicorp/go-tfe/pull/413)
* Adds `Category` field to `VariableUpdateOptions` struct by @jtyr [#397](https://github.com/hashicorp/go-tfe/pull/397)
* Adds `TriggerPatterns` to `Workspace` by @matejrisek [#400](https://github.com/hashicorp/go-tfe/pull/400)
* [beta] Adds `ExtState` field to `StateVersionCreateOptions` by @brandonc [#416](https://github.com/hashicorp/go-tfe/pull/416)

# v1.2.0

## Enhancements
* Adds support for reading current state version outputs to StateVersionOutputs, which can be useful for reading outputs when users don't have the necessary permissions to read the entire state by @brandonc [#370](https://github.com/hashicorp/go-tfe/pull/370)
* Adds Variable Set methods for `ApplyToWorkspaces` and `RemoveFromWorkspaces` by @byronwolfman [#375](https://github.com/hashicorp/go-tfe/pull/375)
* Adds `Names` query param field to `TeamListOptions` by @sebasslash [#393](https://github.com/hashicorp/go-tfe/pull/393)
* Adds `Emails` query param field to `OrganizationMembershipListOptions` by @sebasslash [#393](https://github.com/hashicorp/go-tfe/pull/393)
* Adds Run Tasks API support by @glennsarti [#381](https://github.com/hashicorp/go-tfe/pull/381), [#382](https://github.com/hashicorp/go-tfe/pull/382) and [#383](https://github.com/hashicorp/go-tfe/pull/383)


## Bug fixes
* Fixes ignored comment when performing apply, discard, cancel, and force-cancel run actions [#388](https://github.com/hashicorp/go-tfe/pull/388)

# v1.1.0

## Enhancements

* Add Variable Set API support by @rexredinger [#305](https://github.com/hashicorp/go-tfe/pull/305)
* Add Comments API support by @alex-ikse [#355](https://github.com/hashicorp/go-tfe/pull/355)
* Add beta support for SSOTeamID to `Team`, `TeamCreateOptions`, `TeamUpdateOptions` by @xlgmokha [#364](https://github.com/hashicorp/go-tfe/pull/364)

# v1.0.0

## Breaking Changes
* Renamed methods named Generate to Create for `AgentTokens`, `OrganizationTokens`, `TeamTokens`, `UserTokens` by @sebasslash [#327](https://github.com/hashicorp/go-tfe/pull/327)
* Methods that express an action on a relationship have been prefixed with a verb, e.g `Current()` is now `ReadCurrent()` by @sebasslash [#327](https://github.com/hashicorp/go-tfe/pull/327)
* All list option structs are now pointers @uturunku1 [#309](https://github.com/hashicorp/go-tfe/pull/309)
* All errors have been refactored into constants in `errors.go` @uturunku1 [#310](https://github.com/hashicorp/go-tfe/pull/310)
* The `ID` field in Create/Update option structs has been renamed to `Type` in accordance with the JSON:API spec by @omarismail, @uturunku1 [#190](https://github.com/hashicorp/go-tfe/pull/190), [#323](https://github.com/hashicorp/go-tfe/pull/323), [#332](https://github.com/hashicorp/go-tfe/pull/332)
* Nested URL params (consisting of an organization, module and provider name) used to identify a `RegistryModule` have been refactored into a struct `RegistryModuleID` by @sebasslash [#337](https://github.com/hashicorp/go-tfe/pull/337)


## Enhancements
* Added missing include fields for `AdminRuns`, `AgentPools`, `ConfigurationVersions`, `OAuthClients`, `Organizations`, `PolicyChecks`, `PolicySets`, `Policies` and `RunTriggers` by @uturunku1 [#339](https://github.com/hashicorp/go-tfe/pull/339)
* Cleanup documentation and improve consistency by @uturunku1 [#331](https://github.com/hashicorp/go-tfe/pull/331)
* Add more linters to our CI pipeline by @sebasslash [#326](https://github.com/hashicorp/go-tfe/pull/326)
* Resolve `TFE_HOSTNAME` as fallback for `TFE_ADDRESS` by @sebasslash [#340](https://github.com/hashicorp/go-tfe/pull/326)
* Adds a `fetching` status to `RunStatus` and adds the `Archive` method to the ConfigurationVersions interface by @mpminardi [#338](https://github.com/hashicorp/go-tfe/pull/338)
* Added a `Download` method to the `ConfigurationVersions` interface by @tylerwolf [#358](https://github.com/hashicorp/go-tfe/pull/358)
* API Coverage documentation by @laurenolivia [#334](https://github.com/hashicorp/go-tfe/pull/334)

## Bug Fixes
* Fixed invalid memory address error when `AdminSMTPSettingsUpdateOptions.Auth` field is empty and accessed by @uturunku1 [#335](https://github.com/hashicorp/go-tfe/pull/335)<|MERGE_RESOLUTION|>--- conflicted
+++ resolved
@@ -8,11 +8,8 @@
 
 ## Bug Fixes
 
-<<<<<<< HEAD
-* Fixes a bug in BETA support for Linux arm64 agents, which is EXPERIMENTAL, SUBJECT TO CHANGE, and may not be available to all users @natalie-todd [#1022](https://github.com/hashicorp/go-tfe/pull/1022)
-=======
 * Update dependency `github.com/hashicorp/go-slug` `v0.16.0` => `v0.16.3` to integrate latest changes.
->>>>>>> a17a8674
+* Fix bug in BETA support for Linux arm64 agents, which is EXPERIMENTAL, SUBJECT TO CHANGE, and may not be available to all users @natalie-todd [#1022](https://github.com/hashicorp/go-tfe/pull/1022)
 
 # v1.72.0
 
