# Copyright (c) HashiCorp, Inc.
# SPDX-License-Identifier: MPL-2.0

name: Test
description: Tests go-tfe within a matrix
inputs:
  matrix_index:
    description: Index of the matrix strategy runner
    required: true
  matrix_total:
    description: Total number of matrix strategy runners
    required: true
  address:
    description: Address of the HCP Terraform instance to test against
    required: true
  admin_configuration_token:
    description: HCP Terraform Admin API Configuration role token
    required: true
  admin_provision_licenses_token:
    description: HCP Terraform Admin API Provision Licenses role token
    required: true
  admin_security_maintenance_token:
    description: HCP Terraform Admin API Security Maintenance role token
    required: true
  admin_site_admin_token:
    description: HCP Terraform Admin API Site Admin role token
    required: true
  admin_subscription_token:
    description: HCP Terraform Admin API Subscription role token
    required: true
  admin_support_token:
    description: HCP Terraform Admin API Support role token
    required: true
  admin_version_maintenance_token:
    description: HCP Terraform Admin API Version Maintenance role token
    required: true
  token:
    description: HCP Terraform token
    required: true
  oauth-client-github-token:
    description: The GitHub token used for testing OAuth scenarios for VCS workspaces
    required: false
  enterprise:
    description: Test enterprise features (`address` must be running in ON_PREM mode)
    required: false

runs:
  using: composite
  steps:
    - name: Set up Go
      uses: actions/setup-go@cdcb36043654635271a94b9a6d1392de5bb323a7 # v5.0.1
      with:
        go-version-file: go.mod
        cache: true

    - name: Sync dependencies
      shell: bash
      run: |
        go mod download
        go mod tidy

    - name: Install gotestsum
      shell: bash
      run: go install gotest.tools/gotestsum@latest

    - name: Download artifact
      id: download-artifact
      uses: dawidd6/action-download-artifact@09f2f74827fd3a8607589e5ad7f9398816f540fe # v3.1.4
      with:
        workflow_conclusion: success
        name: junit-test-summary
        if_no_artifact_found: warn
        branch: main

    - name: Split integration tests
      id: test_split
      uses: hashicorp-forge/go-test-split-action@796beedbdb3d1bea14cad2d3057bab5c5cf15fe5 # v1.0.2
      with:
        index: ${{ inputs.matrix_index }}
        total: ${{ inputs.matrix_total }}
        junit-summary: ./ci-summary.xml

    - name: Run integration tests
      shell: bash
      env:
        TFE_ADDRESS: ${{ inputs.address }}
        TFE_TOKEN: ${{ inputs.token }}
        TFE_ADMIN_CONFIGURATION_TOKEN: ${{ inputs.admin_configuration_token }}
        TFE_ADMIN_PROVISION_LICENSES_TOKEN: ${{ inputs.admin_provision_licenses_token }}
        TFE_ADMIN_SECURITY_MAINTENANCE_TOKEN: ${{ inputs.admin_security_maintenance_token }}
        TFE_ADMIN_SITE_ADMIN_TOKEN: ${{ inputs.admin_site_admin_token }}
        TFE_ADMIN_SUBSCRIPTION_TOKEN: ${{ inputs.admin_subscription_token }}
        TFE_ADMIN_SUPPORT_TOKEN: ${{ inputs.admin_support_token }}
        TFE_ADMIN_VERSION_MAINTENANCE_TOKEN: ${{ inputs.admin_version_maintenance_token }}
        TFC_RUN_TASK_URL: "http://testing-mocks.tfe:22180/runtasks/pass"
        GITHUB_POLICY_SET_IDENTIFIER: "hashicorp/test-policy-set"
        GITHUB_REGISTRY_MODULE_IDENTIFIER: "hashicorp/terraform-random-module"
        OAUTH_CLIENT_GITHUB_TOKEN: "${{ inputs.oauth-client-github-token }}"
        GO111MODULE: "on"
        ENABLE_TFE: ${{ inputs.enterprise }}
      run: |
<<<<<<< HEAD
        gotestsum --junitfile summary.xml --format short-verbose -- -parallel=1 -timeout=119m -run "${{ steps.test_split.outputs.run }}"
=======
        gotestsum --junitfile summary.xml --format short-verbose -- -parallel=1 -timeout=59m -run "${{ steps.test_split.outputs.run }}"
>>>>>>> 8e035945

    - name: Upload test artifacts
      uses: actions/upload-artifact@0b7f8abb1508181956e8e162db84b466c27e18ce # v3.1.2
      with:
        name: junit-test-summary-${{ matrix.index }}
        path: summary.xml
        retention-days: 1<|MERGE_RESOLUTION|>--- conflicted
+++ resolved
@@ -99,11 +99,7 @@
         GO111MODULE: "on"
         ENABLE_TFE: ${{ inputs.enterprise }}
       run: |
-<<<<<<< HEAD
-        gotestsum --junitfile summary.xml --format short-verbose -- -parallel=1 -timeout=119m -run "${{ steps.test_split.outputs.run }}"
-=======
         gotestsum --junitfile summary.xml --format short-verbose -- -parallel=1 -timeout=59m -run "${{ steps.test_split.outputs.run }}"
->>>>>>> 8e035945
 
     - name: Upload test artifacts
       uses: actions/upload-artifact@0b7f8abb1508181956e8e162db84b466c27e18ce # v3.1.2
